--- conflicted
+++ resolved
@@ -49,12 +49,9 @@
 
     private
 
-<<<<<<< HEAD
-    def reload_pool_nodes
+    def reload_pool_nodes(raise_error = false)
       return @pool.add_node!(@startup_hosts, [(0..Configuration::HASH_SLOTS)]) unless @startup_hosts.is_a? Array
-=======
-    def reload_pool_nodes(raise_error = false)
->>>>>>> 6dac4178
+
       @mutex.synchronize do
         @startup_hosts.each do |options|
           begin
